--- conflicted
+++ resolved
@@ -66,28 +66,6 @@
         )
 
         # Initializing dataset parameters
-<<<<<<< HEAD
-=======
-        self._root_dir = root_dir
-        self._encoding_extractor = encoding_extractor
-        self._saved_val_sets_path = saved_val_sets_path
-        self._batch_size = batch_size
-        self._num_workers = num_workers
-        self._context_class_size = context_class_size
-        self._group_proportions = group_proportions
-        self._spurious_setting = spurious_setting
-        self._sp_token_generation_mode = sp_token_generation_mode
-        self._v1_behavior = v1_behavior
-        self._rotate_encodings = rotate_encodings
-        self._n_rotation_matrices = n_rotation_matrices
-        self._randomly_swap_labels = randomly_swap_labels
-        self._label_noise_ratio_interval = label_noise_ratio_interval
-        self._input_noise_norm_interval = input_noise_norm_interval
-        self._permute_input_dim = permute_input_dim
-        self._ask_context_prob = ask_context_prob
-
-        self._saved_val_sets_path = saved_val_sets_path
->>>>>>> 74601afd
         self._train_len = train_len
         self._eval_len = eval_len
         self._saved_val_sets_path = saved_val_sets_path
